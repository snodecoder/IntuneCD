--- conflicted
+++ resolved
@@ -20,15 +20,10 @@
 # Exciting news 📣
 The front end for IntuneCD has now been released. Check it out [here](https://github.com/almenscorner/intunecd-monitor)
 
-## What's new in 1.1.4
-- Bugfix where filters was not able to be updated with new values
-- Bugfix where notification templates was not able to be updated with new values
-- Update to how management intents are compared for diffs. Before there was a small chance it compared the wrong definitionId
-
 ## What's new in 1.1.3
 - Added backup and update of Enrollment Status Page
 - Configurations are now documented in alphabetical order
-- Added the ability to back up all Autopilot devices. To save a record of your Autopilot devices, run the backup with the `-ap True` parameter
+- Added the ability to backup all Autopilot devices. To save a record of your Autopilot devices, run the backup with the `-ap True` parameter
 
 ## What's new in 1.1.2
 - Added new exclusions for backup and update, it's now possible to exclude certain configurations from backup and update.
@@ -43,8 +38,6 @@
 - Improved the documentation
 - Improved overall code readability
 
-<<<<<<< HEAD
-=======
 ## What's new in 1.1.1
 - Added ability to split documentation into categories using `-s Y` in `intunecd-startdocumentation`
 - Added ability to set max length of output in documentation using `-m {int_value}` in `intunecd-startdocumentation`
@@ -56,7 +49,6 @@
 
 Just install Python and IntuneCD, that's it!
 
->>>>>>> 8410bbd8
 ## Install this package
 ```python
 pip install IntuneCD
