![PyPI - License](https://img.shields.io/pypi/l/IntuneCD?style=flat-square)
[![Downloads](https://pepy.tech/badge/intunecd/month)](https://pepy.tech/project/intunecd)
![PyPI - Python Version](https://img.shields.io/pypi/pyversions/IntuneCD?style=flat-square)
![PyPI](https://img.shields.io/pypi/v/IntuneCD?style=flat-square)
![Maintenance](https://img.shields.io/maintenance/yes/2022?style=flat-square)
![Unit tests](https://github.com/almenscorner/IntuneCD/actions/workflows/unit-test.yml/badge.svg)
![Publish](https://github.com/almenscorner/IntuneCD/actions/workflows/pypi-publish.yml/badge.svg)
[![codecov](https://codecov.io/gh/almenscorner/IntuneCD/branch/main/graph/badge.svg?token=SNTOJ0N5MU)](https://codecov.io/gh/almenscorner/IntuneCD)

![icdlogo](https://user-images.githubusercontent.com/78877636/192514344-ab4e3fd5-8d6a-40d6-a56c-814c0149373f.png)

# IntuneCD tool

IntuneCD or, Intune Continuous Delivery as it stands for is a Python package that is used to back up and update configurations in Intune. It was created with running it from a pipeline in mind. Using this approach we get complete history of which configurations have been changed and what setting has been changed.

The main function is to back up configurations from Intune to a Git repository from a DEV environment and if any configurations has changed, push them to PROD Intune environment.

The package can also be run standalone outside a pipeline, or in one to only backup data. Since 1.0.4, configurations are also created if they cannot be found. This means this tool could be used in a tenant to tenant migration scenario as well.

# Exiting news 📣
The front end for IntuneCD has now been released. Check it out [here](https://github.com/almenscorner/intunecd-monitor)

<<<<<<< HEAD
## What's new in 1.1.3
- Added backup and update of Enrollment Status Page
- Configurations are now documented in alphabetical order
- Added the ability to backup all Autopilot devices. To save a record of your Autopilot devices, run the backup with the `-ap True` parameter

=======
>>>>>>> aca6a065
## What's new in 1.1.2
- Added new exclusions for backup and update, it's now possible to exclude certain configurations from backup and update.
  - Example to exclude in backup: `IntuneCD-startbackup -e assignments AppConfigurations Profiles`
  - Example to exclude in update: `IntuneCD-startupdate -e AppConfigurations Profiles`
- Added capabilities to update the IntuneCD frontend with data
  - Once the frontend is available all that will be needed to update with data is to add `-f <frontend_url>` to startbackup and startupdate command and set the API key in ENV variables.
- Added ability to configure title, intro, tenant and updated lines in the documentation using a JSON string, example:
  - `-j "{\"title\": \"demo\", \"intro\": \"demo\", \"tenant\": \"demo\", \"updated\": \"demo\"}"`  
- Added unit tests
- Changed deprecated OptionParser to ArgumentParser
- Improved the documentation
- Improved overall code readability

## What's new in 1.1.1
- Added ability to split documentation into categories using `-s Y` in `intunecd-startdocumentation`
- Added ability to set max length of output in documentation using `-m {int_value}` in `intunecd-startdocumentation`
- Added backup and documentation of Group Policy Configurations
- Added retry if 503 is encountered during a graph call

## Install this package
```python
pip install IntuneCD
```

## Update this package
```python
pip install IntuneCD --upgrade
```

## What is backed up, updated, created and documented?
| Payload                              |   Back up   | Update | Document |   Create    | Notes                                                                                                                                                     |
|--------------------------------------|:-----------:|:------:|:--------:|:-----------:|-----------------------------------------------------------------------------------------------------------------------------------------------------------|
| Apple Push Notification              |   :tada:    |        |  :tada:  |             |                                                                                                                                                           |
| Apple Volume Purchase Program tokens |   :tada:    |        |  :tada:  |             |                                                                                                                                                           |
| Application Configuration Policies   |   :tada:    | :tada: |  :tada:  |   :tada:    |                                                                                                                                                           |
| Application Protection Policies      |   :tada:    | :tada: |  :tada:  |   :tada:    |                                                                                                                                                           | 
| Applications                         |   :tada:    |        |  :tada:  |             |                                                                                                                                                           |
| Compliance Policies                  |   :tada:    | :tada: |  :tada:  |   :tada:    |                                                                                                                                                           |
| Device Configurations                |   :tada:    | :tada: |  :tada:  |   :tada:    | For custom macOS and iOS configurations,</br>mobileconfigs are backed up                                                                                  |
| Group Policy Configurations          |   :tada:    |        |  :tada:  |             |                                                                                                                                                           |
| Enrollment profiles                  | :tada: [^1] | :tada: |  :tada:  | :tada: [^2] |                                                                                                                                                           |
| Enrollment Status Page               |   :tada:    | :tada: |  :tada:  |   :tada:    |                                                                                                                                                           |
| Endpoint Security                    |   :tada:    | :tada: |  :tada:  |   :tada:    | Security Baselines</br>Antivirus</br>Disk Encryption</br>Firewall</br>Endpoint Detection and Response</br>Attack Surface Reduction</br>Account Protection |
| Filters                              |   :tada:    | :tada: |  :tada:  |   :tada:    |                                                                                                                                                           |
| Managed Google Play                  |   :tada:    |        |  :tada:  |             |                                                                                                                                                           |
| Notification Templates               |   :tada:    | :tada: |  :tada:  |   :tada:    |                                                                                                                                                           |
| Proactive Remediations               |   :tada:    | :tada: |  :tada:  |   :tada:    |                                                                                                                                                           |
| Partner Connections                  |   :tada:    |        |  :tada:  |             | Compliance</br>Management</br>Remote Assistance                                                                                                           |
| Shell Scripts                        |   :tada:    | :tada: |  :tada:  |   :tada:    |                                                                                                                                                           |
| Powershell Scripts                   |   :tada:    | :tada: |  :tada:  |   :tada:    |                                                                                                                                                           |
| Settings Catalog Policies            |   :tada:    | :tada: |  :tada:  |   :tada:    |                                                                                                                                                           |

[^1]: Only Apple Business Manager and Windows Autopilot profiles are backed up.
[^2]: Only Windows Autopilot profiles are created.

## Required Azure AD application Graph API permissions
- DeviceManagementApps.ReadWrite.All
- DeviceManagementConfiguration.ReadWrite.All
- DeviceManagementServiceConfig.ReadWrite.All
- Group.Read.All

If you just want to back up you can get away with only Read permission (except for DeviceManagementConfiguration)!

## How do I use it?
You have two options, using a pipeline or running it locally. Let's have a look at both.

## Parameters
To see which parameters you have to provide just type: IntuneCD-startbackup --help, IntuneCD-startupdate --help or IntuneCD-startdocumentation --help

Example options:
  * -h, --help  show this help message and exit
  * -o OUTPUT, --output=OUTPUT
    * The format backups will be saved as, valid options are
    json or yaml. Default is json
  * -p PATH, --path=PATH  
    * The path to which the configurations will be saved.
    Default value is $(Build.SourcesDirectory)
  * -m MODE, --mode=MODE  
    * The mode in which the script is run, 0 = devtoprod
    (backup from dev -> update to prod) uses os.environ
    DEV_TENANT_NAME, DEV_CLIENT_ID, DEV_CLIENT_SECRET, 1 =
    standalone (backup from prod) uses os.environ
    TENANT_NAME, CLIENT_ID, CLIENT_SECRET
  * -a LOCALAUTH, --localauth=LOCALAUTH
    * When this paramater is set, provide a path to a local
    json file containing the following keys:
    params:TENANT_NAME, CLIENT_ID, CLIENT_SECRET when run
    in standalone mode and params:DEV_TENANT_NAME,
    DEV_CLIENT_ID, DEV_CLIENT_SECRET when run in devtoprod

For IntuneCD-startupdate 1.0.4 the -u parameter has been added which, if set, updates assignments for existing configurations. Again the groups are matched with displayName, so they must be the same in both tenants.

### Run locally
First install the package using pip, then you must create a json which contains authentication parameters in the following format:
```json
{
    "params":{
        "TENANT_NAME": "",
        "CLIENT_ID": "",
        "CLIENT_SECRET": ""
    }
}
```

When you have created the json, you can now run these commands
```python
IntuneCD-startbackup -m 1 -o yaml -p /path/to/save/in -a /path/to/auth.json/
```

If you run without the -m parameter, make sure you have one auth.json pointing to DEV and another pointing to PROD, example:
```json
{
    "params":{
        "DEV_TENANT_NAME": "",
        "DEV_CLIENT_ID": "",
        "DEV_CLIENT_SECRET": ""
    }
}
```

```json
{
    "params":{
        "PROD_TENANT_NAME": "",
        "PROD_CLIENT_ID": "",
        "PROD_CLIENT_SECRET": ""
    }
}
```

```python
IntuneCD-startbackup -o yaml -p /path/to/save/in -a /path/to/auth_DEV.json/
```

```python
IntuneCD-startupdate -p /path/to/save/in -a /path/to/auth_PROD.json/
```

### Run from a pipeline
I have tested this with Azure DevOps which is what I will give an example to. But it could just as well be run using GitHub Actions.

In the example pipeline below I'm running with the parameters -m 1 (standalone mode) and -o yaml (output configurations in yaml format). If you are running this in DEV -> PROD mode, remove -m and add DEV_ in front of all env: variables except for REPO_DIR. CLIENT_SECRET should be added as a secret variable.

DEV env variables:
```yaml
  env:
    REPO_DIR: $(REPO_DIR)
    DEV_TENANT_NAME: $(TENANT_NAME)
    DEV_CLIENT_ID: $(CLIENT_ID)
    DEV_CLIENT_SECRET: $(CLIENT_SECRET)
```

**Example backup pipeline:**
```yaml
pool:
  vmImage: ubuntu-latest

variables:
  REPO_DIR: $(Build.SourcesDirectory)
  TENANT_NAME: example.onmicrosoft.com
  CLIENT_ID: xxxxxxxx-xxxxx-xxxx-xxxx-xxxxxxxxxxxx

steps:

- checkout: self
  persistCredentials: true

- script: pip3 install IntuneCD
  displayName: Install IntuneCD

- script: |
      git config --global user.name "devopspipeline"
      git config --global user.email "devopspipeline@azuredevops.local"
  displayName: Configure Git

- script: IntuneCD-startbackup -m 1 -o yaml
  env:
    REPO_DIR: $(REPO_DIR)
    TENANT_NAME: $(TENANT_NAME)
    CLIENT_ID: $(CLIENT_ID)
    CLIENT_SECRET: $(CLIENT_SECRET)
  displayName: Run IntuneCD backup

- script: |
    cd $(REPO_DIR)
    git add --all
    git commit -m "Updated configurations"
    git push origin HEAD:main
  displayName: Commit changes
```
The following shows a pipeline which updates configurations in Intune. Again I'm running with -m 1. If this should update PROD, add PROD_ in front of all env: variables except REPO_DIR. CLIENT_SECRET should be added as a secret variable.

PROD env variables:
```yaml
  env:
    REPO_DIR: $(REPO_DIR)
    PROD_TENANT_NAME: $(TENANT_NAME)
    PROD_CLIENT_ID: $(CLIENT_ID)
    PROD_CLIENT_SECRET: $(CLIENT_SECRET)
```

**Example update pipeline:**
```yaml
pool:
  vmImage: ubuntu-latest

variables:
  REPO_DIR: $(Build.SourcesDirectory)
  TENANT_NAME: example.onmicrosoft.com
  CLIENT_ID: xxxxxxxx-xxxxx-xxxx-xxxx-xxxxxxxxxxxx

steps:

- checkout: self
  persistCredentials: true

- script: pip3 install IntuneCD
  displayName: Install IntuneCD

- script: IntuneCD-startupdate -m 1
  env:
    REPO_DIR: $(REPO_DIR)
    TENANT_NAME: $(TENANT_NAME)
    CLIENT_ID: $(CLIENT_ID)
    CLIENT_SECRET: $(CLIENT_SECRET)
  displayName: Run update
```

## Run documentation locally
To create a Markdown document from the backup files, run this command
```python
IntuneCD-startdocumentation -p /path/to/backup/directory -o /path/to/create/markdown.md -t nameoftenant -i 'This is a demo introduction'
```

## Run documentation in a pipeline
This step should be added to the backup pipeline to make sure the markdown document is updated when configurations changes. By default it writes to the README.md file in the repo, you can change this with the -o option

```yaml
- script: IntuneCD-startdocumentation -t $(TENANT_NAME) -i 'This is a demo introduction'
  env:
    REPO_DIR: $(REPO_DIR)
  displayName: Run IntuneCD documentation
```

## Good to know
When this tool tries to update configurations, it matches the display name. Therefore, the display name from DEV must match in PROD.

## Current known limitations
Updating Windows Update Rings configurations is currently not supported, the tool can however create update rings if they don't exist.<|MERGE_RESOLUTION|>--- conflicted
+++ resolved
@@ -20,14 +20,11 @@
 # Exiting news 📣
 The front end for IntuneCD has now been released. Check it out [here](https://github.com/almenscorner/intunecd-monitor)
 
-<<<<<<< HEAD
 ## What's new in 1.1.3
 - Added backup and update of Enrollment Status Page
 - Configurations are now documented in alphabetical order
 - Added the ability to backup all Autopilot devices. To save a record of your Autopilot devices, run the backup with the `-ap True` parameter
 
-=======
->>>>>>> aca6a065
 ## What's new in 1.1.2
 - Added new exclusions for backup and update, it's now possible to exclude certain configurations from backup and update.
   - Example to exclude in backup: `IntuneCD-startbackup -e assignments AppConfigurations Profiles`
